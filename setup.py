--- conflicted
+++ resolved
@@ -5,13 +5,6 @@
 from setuptools import Extension, find_packages, setup
 from setuptools.command.build_ext import build_ext
 from setuptools.dist import Distribution
-
-<<<<<<< HEAD
-
-__version__ = "0.2.9"
-=======
->>>>>>> 75184d91
-
 
 class BinaryDistribution(Distribution):
     def has_ext_modules(self):

--- conflicted
+++ resolved
@@ -1,12 +1,6 @@
 project('pyensmallen',
         ['cpp'],
-<<<<<<< HEAD
-
-        version: '0.2.9',
-
-=======
         version: '0.3.2',
->>>>>>> 75184d91
         default_options: ['cpp_std=c++14'])
 
 py = import('python').find_installation(pure: false)

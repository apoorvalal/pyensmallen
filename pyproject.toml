--- conflicted
+++ resolved
@@ -14,13 +14,7 @@
 
 [project]
 name = 'pyensmallen'
-<<<<<<< HEAD
-
-version = '0.2.9'
-
-=======
 dynamic = ["version"]
->>>>>>> 75184d91
 description = 'Python bindings for the Ensmallen library.'
 readme = 'README.md'
 requires-python = '>=3.10'
